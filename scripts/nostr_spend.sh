#!/bin/bash

<<<<<<< HEAD
# Script to run the nostrSendBTC mode of the BBMTLib TSS application
# This script sets up the environment and launches the BTC sending process

set -e  # Exit on any error

# Colors for output
RED='\033[0;31m'
GREEN='\033[0;32m'
YELLOW='\033[1;33m'
BLUE='\033[0;34m'
NC='\033[0m' # No Color

# Function to print colored output
print_status() {
    echo -e "${BLUE}[INFO]${NC} $1"
}

print_success() {
    echo -e "${GREEN}[SUCCESS]${NC} $1"
}

print_warning() {
    echo -e "${YELLOW}[WARNING]${NC} $1"
}

print_error() {
    echo -e "${RED}[ERROR]${NC} $1"
}

# Check if we're in the right directory
if [ ! -f "main.go" ]; then
    print_error "main.go not found. Please run this script from the scripts directory."
    exit 1
fi

# Usage: ./nostr_spend.sh peer1 peer2 peer3 ...
# or: ./nostr_spend.sh npub1abc... npub1def... npub1ghi...
if [ "$#" -lt 1 ]; then
    print_error "Usage: $0 peer1 [peer2 ...]"
    print_error "   or: $0 npub1abc... [npub1def... ...]"
    exit 1
fi

peers=("$@")

# Validate required files for each peer
for peer in "${peers[@]}"; do
    # Check if the peer argument is already an npub (starts with npub)
    if [[ "$peer" == npub* ]]; then
        # It's already an npub, use it directly
        if [ ! -f "$peer.nostr" ]; then
            print_error "$peer.nostr file not found. Please generate Nostr keys for $peer."
            exit 1
        fi
        if [ ! -f "$peer.ks" ]; then
            print_error "$peer.ks file not found. You need to run keygen for $peer."
            exit 1
        fi
        print_success "Found required files for $peer"
    else
        # It's a peer name, check for .nostr and .ks files
        if [ ! -f "$peer.nostr" ]; then
            print_error "$peer.nostr file not found. Please generate Nostr keys for $peer."
            exit 1
        fi
        if [ ! -f "$peer.ks" ]; then
            print_error "$peer.ks file not found. You need to run keygen for $peer."
            exit 1
        fi
        print_success "Found required files for $peer"
    fi
done
=======
set -e  # Exit on error
set -o pipefail  # Catch errors in pipes
>>>>>>> ac366b97

BIN_NAME="bbmt"
BUILD_DIR="./bin"

# Ensure build directory exists
mkdir -p "$BUILD_DIR"

# Build the Go binary
echo "Building the Go binary..."
go build -o "$BUILD_DIR/$BIN_NAME" main.go


<<<<<<< HEAD
# Default values for arguments
# Extract ALL Nostr public keys from .nostr files
nostr_pub_keys=()
for peer in "${peers[@]}"; do
    if command -v jq &> /dev/null; then
        # Extract all party public keys from the .nostr file
        # First, get the local_nostr_pub_key
        local_npub=$(jq -r '.local_nostr_pub_key' "$peer.nostr" 2>/dev/null)
        if [ "$local_npub" != "null" ] && [ -n "$local_npub" ]; then
            nostr_pub_keys+=("$local_npub")
            print_status "Extracted local npub for $peer: $local_npub"
        else
            print_error "Failed to extract local npub from $peer.nostr"
            exit 1
        fi
        
        # Extract all party public keys from nostr_party_pub_keys
        # Handle both map and array formats
        party_keys=$(jq -r '.nostr_party_pub_keys | if type == "object" then to_entries | .[].value else .[] end' "$peer.nostr" 2>/dev/null)
        if [ $? -eq 0 ] && [ -n "$party_keys" ]; then
            while IFS= read -r npub; do
                if [ -n "$npub" ] && [ "$npub" != "null" ]; then
                    # Check if this npub is already in our list
                    if [[ ! " ${nostr_pub_keys[@]} " =~ " ${npub} " ]]; then
                        nostr_pub_keys+=("$npub")
                        print_status "Extracted party npub: $npub"
                    fi
                fi
            done <<< "$party_keys"
        else
            print_warning "No party public keys found in $peer.nostr"
        fi
    else
        print_error "jq is required to parse .nostr files. Please install jq."
        exit 1
    fi
done

# Join the npub values with commas
parties=$(IFS=','; echo "${nostr_pub_keys[*]}")
=======
# Get other required arguments
>>>>>>> ac366b97
derivePath="m/44'/0'/0'/0/0"
receiverAddress="mt1KTSEerA22rfhprYAVuuAvVW1e9xTqfV"
amountSatoshi="1000"
estimatedFee="600"
nostrRelay="ws://bbw-nostr.xyz"

<<<<<<< HEAD
# Trap to kill all background processes on exit
cleanup() {
    echo 'Stopping nostrSendBTC processes...'
    for pid in "${PIDS[@]}"; do
        if [ -n "$pid" ] && kill -0 "$pid" 2>/dev/null; then
            kill "$pid" 2>/dev/null
        fi
    done
    exit
}

trap cleanup SIGINT SIGTERM
=======
>>>>>>> ac366b97

# Find the first .nostr file
nostr_file=$(find . -name "*.nostr" -type f | head -n 1)

if [ -z "$nostr_file" ]; then
    echo "No .nostr file found in current directory or subdirectories"
    exit 1
fi

echo "Found .nostr file: $nostr_file"

# Extract all npubs from nostr_party_pub_keys using jq
# This gets all values from the nostr_party_pub_keys object and joins them with commas
npubs=$(jq -r '.nostr_party_pub_keys | to_entries | map(.value) | join(",")' "$nostr_file")
echo "npubs: $npubs"
if [ $? -eq 0 ] && [ -n "$npubs" ]; then
    echo "Extracted npubs:"
    echo "$npubs"
else
    echo "Failed to extract npubs from $nostr_file"
    echo "Make sure the file contains a valid JSON with 'nostr_party_pub_keys' field"
    exit 1
fi 

# Get the local party's npub and nsec
local_npub=$(jq -r '.local_nostr_pub_key' "$nostr_file")
local_nsec=$(jq -r '.local_nostr_priv_key' "$nostr_file")

if [ -z "$local_npub" ] || [ "$local_npub" = "null" ] || [ -z "$local_nsec" ] || [ "$local_nsec" = "null" ]; then
    echo "Failed to extract local party keys from $nostr_file"
    echo "local_npub: '$local_npub'"
    echo "local_nsec: '$local_nsec'"
    exit 1
fi


# Convert comma-separated string to array
IFS=',' read -ra NPUBS <<< "$npubs"



# Generate session parameters once for all processes
sessionID=$("$BUILD_DIR/$BIN_NAME" random)
sessionKey=$("$BUILD_DIR/$BIN_NAME" random)

echo "Generated session ID: $sessionID"
echo "Generated session key: $sessionKey"

# Initialize array to store PIDs
declare -a PIDS=()
# Initialize counter
i=0
masterNpub=""
# Loop through each npub (each party)
for i in "${!NPUBS[@]}"; do
    npub="${NPUBS[$i]}"
    if [ $i -eq 0 ]; then
        masterNpub="$npub"
    fi
    
    # Find the .nostr file for this specific npub
    nostr_file=$(find . -name "$npub.nostr" -type f | head -n 1)
    echo "Looking for .nostr file: $npub.nostr"
    
    if [ -z "$nostr_file" ]; then
        echo "No .nostr file found for npub: $npub"
        echo "Expected file: $npub.nostr"
        continue  # Skip this npub and continue with the next one
    fi
    
    echo "Found .nostr file: $nostr_file"
    
    # Get the nsec from this specific .nostr file
    nsec=$(jq -r '.local_nostr_priv_key' "$nostr_file")
    
    if [ -z "$nsec" ] || [ "$nsec" = "null" ]; then
        echo "Failed to extract nsec from $nostr_file"
        echo "nsec value: '$nsec'"
        echo "Make sure the file contains a valid 'local_nostr_priv_key' field"
        continue  # Skip this npub and continue with the next one
    fi


    "$BUILD_DIR/$BIN_NAME" nostrSpend "$npub" "$nsec" "$npubs" "$nostrRelay" "$sessionID" "$sessionKey" "$receiverAddress" "$derivePath" "$amountSatoshi" "$estimatedFee" "$i" "$masterNpub" &
    PIDS[$i]=$!
    sleep 1

    i=$((i+1))
done

# Set up trap to kill all processes when script is interrupted
trap 'echo "Stopping all processes..."; for pid in "${PIDS[@]}"; do if [ -n "$pid" ] && kill -0 "$pid" 2>/dev/null; then echo "Killing PID: $pid"; kill "$pid"; fi; done; exit' SIGINT SIGTERM

echo "All processes started. PIDs: ${PIDS[*]}"
echo "Press Ctrl+C to stop all processes"

# Wait for all processes to complete
for pid in "${PIDS[@]}"; do
    if [ -n "$pid" ]; then
        wait "$pid"
    fi
done<|MERGE_RESOLUTION|>--- conflicted
+++ resolved
@@ -1,82 +1,7 @@
 #!/bin/bash
 
-<<<<<<< HEAD
-# Script to run the nostrSendBTC mode of the BBMTLib TSS application
-# This script sets up the environment and launches the BTC sending process
-
-set -e  # Exit on any error
-
-# Colors for output
-RED='\033[0;31m'
-GREEN='\033[0;32m'
-YELLOW='\033[1;33m'
-BLUE='\033[0;34m'
-NC='\033[0m' # No Color
-
-# Function to print colored output
-print_status() {
-    echo -e "${BLUE}[INFO]${NC} $1"
-}
-
-print_success() {
-    echo -e "${GREEN}[SUCCESS]${NC} $1"
-}
-
-print_warning() {
-    echo -e "${YELLOW}[WARNING]${NC} $1"
-}
-
-print_error() {
-    echo -e "${RED}[ERROR]${NC} $1"
-}
-
-# Check if we're in the right directory
-if [ ! -f "main.go" ]; then
-    print_error "main.go not found. Please run this script from the scripts directory."
-    exit 1
-fi
-
-# Usage: ./nostr_spend.sh peer1 peer2 peer3 ...
-# or: ./nostr_spend.sh npub1abc... npub1def... npub1ghi...
-if [ "$#" -lt 1 ]; then
-    print_error "Usage: $0 peer1 [peer2 ...]"
-    print_error "   or: $0 npub1abc... [npub1def... ...]"
-    exit 1
-fi
-
-peers=("$@")
-
-# Validate required files for each peer
-for peer in "${peers[@]}"; do
-    # Check if the peer argument is already an npub (starts with npub)
-    if [[ "$peer" == npub* ]]; then
-        # It's already an npub, use it directly
-        if [ ! -f "$peer.nostr" ]; then
-            print_error "$peer.nostr file not found. Please generate Nostr keys for $peer."
-            exit 1
-        fi
-        if [ ! -f "$peer.ks" ]; then
-            print_error "$peer.ks file not found. You need to run keygen for $peer."
-            exit 1
-        fi
-        print_success "Found required files for $peer"
-    else
-        # It's a peer name, check for .nostr and .ks files
-        if [ ! -f "$peer.nostr" ]; then
-            print_error "$peer.nostr file not found. Please generate Nostr keys for $peer."
-            exit 1
-        fi
-        if [ ! -f "$peer.ks" ]; then
-            print_error "$peer.ks file not found. You need to run keygen for $peer."
-            exit 1
-        fi
-        print_success "Found required files for $peer"
-    fi
-done
-=======
 set -e  # Exit on error
 set -o pipefail  # Catch errors in pipes
->>>>>>> ac366b97
 
 BIN_NAME="bbmt"
 BUILD_DIR="./bin"
@@ -89,71 +14,13 @@
 go build -o "$BUILD_DIR/$BIN_NAME" main.go
 
 
-<<<<<<< HEAD
-# Default values for arguments
-# Extract ALL Nostr public keys from .nostr files
-nostr_pub_keys=()
-for peer in "${peers[@]}"; do
-    if command -v jq &> /dev/null; then
-        # Extract all party public keys from the .nostr file
-        # First, get the local_nostr_pub_key
-        local_npub=$(jq -r '.local_nostr_pub_key' "$peer.nostr" 2>/dev/null)
-        if [ "$local_npub" != "null" ] && [ -n "$local_npub" ]; then
-            nostr_pub_keys+=("$local_npub")
-            print_status "Extracted local npub for $peer: $local_npub"
-        else
-            print_error "Failed to extract local npub from $peer.nostr"
-            exit 1
-        fi
-        
-        # Extract all party public keys from nostr_party_pub_keys
-        # Handle both map and array formats
-        party_keys=$(jq -r '.nostr_party_pub_keys | if type == "object" then to_entries | .[].value else .[] end' "$peer.nostr" 2>/dev/null)
-        if [ $? -eq 0 ] && [ -n "$party_keys" ]; then
-            while IFS= read -r npub; do
-                if [ -n "$npub" ] && [ "$npub" != "null" ]; then
-                    # Check if this npub is already in our list
-                    if [[ ! " ${nostr_pub_keys[@]} " =~ " ${npub} " ]]; then
-                        nostr_pub_keys+=("$npub")
-                        print_status "Extracted party npub: $npub"
-                    fi
-                fi
-            done <<< "$party_keys"
-        else
-            print_warning "No party public keys found in $peer.nostr"
-        fi
-    else
-        print_error "jq is required to parse .nostr files. Please install jq."
-        exit 1
-    fi
-done
-
-# Join the npub values with commas
-parties=$(IFS=','; echo "${nostr_pub_keys[*]}")
-=======
 # Get other required arguments
->>>>>>> ac366b97
 derivePath="m/44'/0'/0'/0/0"
 receiverAddress="mt1KTSEerA22rfhprYAVuuAvVW1e9xTqfV"
 amountSatoshi="1000"
 estimatedFee="600"
 nostrRelay="ws://bbw-nostr.xyz"
 
-<<<<<<< HEAD
-# Trap to kill all background processes on exit
-cleanup() {
-    echo 'Stopping nostrSendBTC processes...'
-    for pid in "${PIDS[@]}"; do
-        if [ -n "$pid" ] && kill -0 "$pid" 2>/dev/null; then
-            kill "$pid" 2>/dev/null
-        fi
-    done
-    exit
-}
-
-trap cleanup SIGINT SIGTERM
-=======
->>>>>>> ac366b97
 
 # Find the first .nostr file
 nostr_file=$(find . -name "*.nostr" -type f | head -n 1)
