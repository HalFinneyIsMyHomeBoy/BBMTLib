--- conflicted
+++ resolved
@@ -11,6 +11,7 @@
 	"net/http"
 	"sort"
 	"strconv"
+	"strings"
 	"time"
 
 	"github.com/btcsuite/btcd/chaincfg"
@@ -251,11 +252,7 @@
 	/* tss */
 	server, key, partiesCSV, session, sessionKey, encKey, decKey, keyshare, derivePath,
 	/* btc */
-<<<<<<< HEAD
-	publicKey, senderAddress, receiverAddress string, amountSatoshi, estimatedFee int64) (string, error) {
-=======
 	publicKey, senderAddress, receiverAddress string, amountSatoshi, estimatedFee int64, net_type string) (string, error) {
->>>>>>> 84196b48
 
 	Logln("BBMTLog", "invoking MpcSendBTC...")
 
@@ -387,11 +384,6 @@
 			// Sign each utxo
 			sighashBase64 := base64.StdEncoding.EncodeToString(sigHash)
 			mpcHook("joining keysign", session, utxoSession, utxoIndex, utxoCount, false)
-<<<<<<< HEAD
-			sigJSON, err := JoinKeysign(server, key, partiesCSV, utxoSession, sessionKey, encKey, decKey, keyshare, derivePath, sighashBase64)
-			if err != nil {
-				return "", fmt.Errorf("failed to sign transaction: signature is empty")
-=======
 
 			var sigJSON string
 
@@ -414,8 +406,8 @@
 				if err != nil {
 					return "", fmt.Errorf("failed to sign transaction: signature is empty")
 				}
->>>>>>> 84196b48
-			}
+			}
+
 			var sig KeysignResponse
 			if err := json.Unmarshal([]byte(sigJSON), &sig); err != nil {
 				return "", fmt.Errorf("failed to parse signature response: %w", err)
@@ -450,11 +442,6 @@
 			// Sign
 			sighashBase64 := base64.StdEncoding.EncodeToString(sigHash)
 			mpcHook("joining keysign", session, utxoSession, utxoIndex, utxoCount, false)
-<<<<<<< HEAD
-			sigJSON, err := JoinKeysign(server, key, partiesCSV, utxoSession, sessionKey, encKey, decKey, keyshare, derivePath, sighashBase64)
-			if err != nil {
-				return "", fmt.Errorf("failed to sign transaction: signature is empty")
-=======
 			var sigJSON string
 
 			if net_type == "nostr" {
@@ -475,8 +462,8 @@
 				if err != nil {
 					return "", fmt.Errorf("failed to sign transaction: signature is empty")
 				}
->>>>>>> 84196b48
-			}
+			}
+
 			var sig KeysignResponse
 			if err := json.Unmarshal([]byte(sigJSON), &sig); err != nil {
 				return "", fmt.Errorf("failed to parse signature response: %w", err)
