package tss

import (
	"bytes"
	"crypto/aes"
	"crypto/cipher"
	"crypto/md5"
	"crypto/rand"
	"encoding/base64"
	"encoding/hex"
	"encoding/json"
	"fmt"
	"io"
	"net/http"
	"sort"
	"strconv"
	"strings"
	"sync"
	"time"
)

type Status struct {
	Step  int
	SeqNo int
	Index int
	Info  string
	Type  string
	Done  bool
	Time  int
}

type MessengerImp struct {
<<<<<<< HEAD
	Server     string
	SessionID  string
	SessionKey string
	Mutex      sync.Mutex
=======
	Server       string
	SessionID    string
	SessionKey   string
	Mutex        sync.Mutex
	Net_Type     string
	Parties      string
	FunctionType string
>>>>>>> 84196b48
}

type LocalStateAccessorImp struct {
	key string
}

var (
	statusMap        = make(map[string]Status)
	statusLog        = make(map[string][]Status)
	encryptionKey    = ""
	decryptionKey    = ""
	localStateMemory = ""
	keyGenTimeout    = 360
	keySignTimeout   = 120
	msgFetchTimeout  = 70
)

func SessionState(session string) string {
	status, exists := statusMap[session]
	if !exists {
		return "{}" // Return an empty state if session doesn't exist
	}
	step := status.Step
	seqNo := status.SeqNo
	index := status.Index
	info := status.Info
	time := status.Time
	done := status.Done

	return fmt.Sprintf(
		`{ "time": %d, "step": %d, "type": "%s", "info": "%s", "sentNo": %d, "receivedNo": %d, "done": %t }`,
		time, step, status.Type, info, seqNo, index, done,
	)
}

func ClearSessionLog(session string) {
	delete(statusMap, session)
	delete(statusLog, session)
}

func SessionLog(session string) string {

	statuses, exists := statusLog[session]
	if !exists {
		return "[]"
	}

	var result []string
	for _, status := range statuses {
		done := 0
		if status.Done {
			done = 1
		}
		result = append(result, fmt.Sprintf(
			`{"step": %d, "type": "%s", "info": "%s", "sentNo": %d, "receivedNo": %d, "done": %d, "time": %d}`,
			status.Step, status.Type, status.Info, status.SeqNo, status.Index, done, status.Time,
		))
	}

	return fmt.Sprintf("[%s]", stringJoin(result, ","))
}

func stringJoin(parts []string, delimiter string) string {
	result := ""
	for i, part := range parts {
		if i > 0 {
			result += delimiter
		}
		result += part
	}
	return result
}

func getStatus(session string) Status {
	return statusMap[session]
}

func setSeqNo(session, info string, step, seqNo int) {
	status := statusMap[session]
	status.Time = int(time.Now().Unix())
	status.Step = step
	status.SeqNo = seqNo
	status.Info = info
	statusMap[session] = status
	if _, exists := statusLog[session]; !exists {
		statusLog[session] = []Status{}
	}
	statusLog[session] = append(statusLog[session], status)
}

func setIndex(session, info string, step, index int) {
	status := statusMap[session]
	status.Time = int(time.Now().Unix())
	status.Step = step
	status.Index = index
	status.Info = info
	statusMap[session] = status
	if _, exists := statusLog[session]; !exists {
		statusLog[session] = []Status{}
	}
	statusLog[session] = append(statusLog[session], status)
}

func setStep(session, info string, step int) {
	status := statusMap[session]
	status.Step = step
	status.Info = info
	status.Time = int(time.Now().Unix())
	statusMap[session] = status
	if _, exists := statusLog[session]; !exists {
		statusLog[session] = []Status{}
	}
	statusLog[session] = append(statusLog[session], status)
	Hook(SessionState(session))
}

func setStatus(session string, status Status) {
	status.Time = int(time.Now().Unix())
	statusMap[session] = status
	if _, exists := statusLog[session]; !exists {
		statusLog[session] = []Status{}
	}
	statusLog[session] = append(statusLog[session], status)
	Hook(SessionState(session))
}

func JoinKeygen(ppmPath, key, partiesCSV, encKey, decKey, session, server, chaincode, sessionKey string) (string, error) {
	parties := strings.Split(partiesCSV, ",")
<<<<<<< HEAD
	if len(parties) != 2 {
		return "", fmt.Errorf("only two parties")
	}
=======
	functionType := "keygen"

>>>>>>> 84196b48
	if len(sessionKey) > 0 && (len(encKey) > 0 || len(decKey) > 0) {
		return "", fmt.Errorf("either a session key, either enc/dec keys")
	}
	if len(sessionKey) == 0 && (len(encKey) == 0 || len(decKey) == 0) {
		return "", fmt.Errorf("either a session key, either both enc/dec keys")
	}

	encryptionKey = encKey
	decryptionKey = decKey

	status := Status{Step: 0, SeqNo: 0, Index: 0, Info: "initializing...", Type: "keygen", Done: false, Time: 0}
	setStatus(session, status)
	localStateMemory = ""

	Logln("BBMTLog", "start joinSession", session, "...")

	status.Step++
	status.Info = "start joinSession"
	setStatus(session, status)

<<<<<<< HEAD
	if err := joinSession(server, session, key); err != nil {
		return "", fmt.Errorf("fail to register session: %w", err)
=======
	if net_type != "nostr" {
		if err := joinSession(server, session, key); err != nil {
			return "", fmt.Errorf("fail to register session: %w", err)
		}
>>>>>>> 84196b48
	}

	Logln("BBMTLog", "waiting parties...")
	status.Step++
	status.Info = "waiting parties"
	setStatus(session, status)

<<<<<<< HEAD
	if err := awaitJoiners(parties, server, session); err != nil {
		Logln("BBMTLog", "fail to wait all parties", "error", err)
		return "", fmt.Errorf("fail to wait all parties: %w", err)
=======
	if net_type != "nostr" {
		if err := awaitJoiners(parties, server, session); err != nil {
			Logln("BBMTLog", "fail to wait all parties", "error", err)
			return "", fmt.Errorf("fail to wait all parties: %w", err)
		}
>>>>>>> 84196b48
	}

	status.SeqNo++
	status.Index++
	setStatus(session, status)

	Logln("BBMTLog", "inbound messenger up...")
	messenger := &MessengerImp{
<<<<<<< HEAD
		Server:     server,
		SessionID:  session,
		SessionKey: sessionKey,
=======
		Server:       server,
		SessionID:    session,
		SessionKey:   sessionKey,
		Net_Type:     net_type,
		FunctionType: functionType,
>>>>>>> 84196b48
	}

	localStateAccessor := &LocalStateAccessorImp{
		key: key,
	}
	Logln("BBMTLog", "localStateAccessor loaded...")
	status.Step++
	status.Info = "local state loaded"
	setStatus(session, status)

	Logln("BBMTLog", "preparing NewService on ppmPath...")
	tssServerImp, err := NewService(messenger, localStateAccessor, true, ppmPath)
	if err != nil {
		return "", fmt.Errorf("fail to create tss server: %w", err)
	}
	endCh := make(chan struct{})
	wg := &sync.WaitGroup{}
	wg.Add(1)
	Logln("BBMTLog", "downloadMessage active...")
	go downloadMessage(server, session, sessionKey, key, *tssServerImp, endCh, wg)
	Logln("BBMTLog", "doing ECDSA keygen...")
	_, err = tssServerImp.KeygenECDSA(&KeygenRequest{
		LocalPartyID: key,
		AllParties:   strings.Join(parties, ","),
		ChainCodeHex: chaincode,
	})
	if err != nil {
		close(endCh)
		return "", fmt.Errorf("fail to generate ECDSA key: %w", err)
	}
	localState := localStateMemory
	localStateMemory = ""
	Logln("BBMTLog", "ECDSA keygen response ok")
	status = getStatus(session)
	status.Step++
	status.Info = "keygen ok"
	setStatus(session, status)

	time.Sleep(time.Second)

	if net_type != "nostr" {
		if err = endSession(server, session); err != nil {
			close(endCh)
			return "", fmt.Errorf("fail to end session: %w", err)
		}
	}

	status.Step++
	status.Info = "session ended"
	setStatus(session, status)

	if net_type != "nostr" {
		err = flagPartyComplete(server, session, key)
		if err != nil {
			Logln("BBMTLog", "Warning: flagPartyComplete", "error", err)
		}
	}

	if net_type == "nostr" {
		err = nostrFlagPartyKeygenComplete(session)
		if err != nil {
			Logln("BBMTLog", "Warning: nostrFlagPartyKeygenComplete", "error", err)
		}
	}

	status.Step++
	status.Info = "local party complete"
	status.Done = true
	setStatus(session, status)

	close(endCh)
	wg.Wait()

	if net_type == "nostr" {
		nostrDeleteSession(session)
	}

	Logln("========== DONE ==========")
	return localState, nil
}

func JoinKeysign(server, key, partiesCSV, session, sessionKey, encKey, decKey, keyshare, derivePath, message string) (string, error) {
	parties := strings.Split(partiesCSV, ",")
<<<<<<< HEAD
	if len(parties) != 2 {
		return "", fmt.Errorf("only two parties")
	}

=======
	functionType := "keysign"
>>>>>>> 84196b48
	if len(sessionKey) > 0 && (len(encKey) > 0 || len(decKey) > 0) {
		return "", fmt.Errorf("either a session key, either enc/dec keys")
	}
	if len(sessionKey) == 0 && (len(encKey) == 0 || len(decKey) == 0) {
		return "", fmt.Errorf("either a session key, either both enc/dec keys")
	}

	encryptionKey = encKey
	decryptionKey = decKey

	status := Status{Step: 0, SeqNo: 0, Index: 0, Info: "initializing...", Type: "keysign", Done: false, Time: 0}
	setStatus(session, status)

	localStateMemory = ""

	Logln("BBMTLog", "start joinSession", session, "...")
	status.Step++
	status.Info = "start joinSession"
	setStatus(session, status)

	if err := joinSession(server, session, key); err != nil {
		return "", fmt.Errorf("fail to register session: %w", err)
	}

	Logln("BBMTLog", "waiting parties...")
	status.Step++
	status.Info = "waiting parties"
	setStatus(session, status)

	if err := awaitJoiners(parties, server, session); err != nil {
		Logln("BBMTLog", "fail to wait all parties", "error", err)
		return "", fmt.Errorf("fail to wait all parties: %w", err)
	}

	status.SeqNo++
	status.Index++
	setStatus(session, status)

	Logln("BBMTLog", "inbound messenger up...")
	messenger := &MessengerImp{
<<<<<<< HEAD
		Server:     server,
		SessionID:  session,
		SessionKey: sessionKey,
=======
		Server:       server,
		SessionID:    session,
		SessionKey:   sessionKey,
		Net_Type:     net_type,
		Parties:      partiesCSV,
		FunctionType: functionType,
>>>>>>> 84196b48
	}

	localStateAccessor := &LocalStateAccessorImp{
		key: key,
	}
	Logln("BBMTLog", "localStateAccessor loaded...")
	status.Step++
	status.Info = "local state loaded"
	setStatus(session, status)

	Logln("BBMTLog", "preparing NewService...")
	tssServerImp, err := NewService(messenger, localStateAccessor, false, "-")
	if err != nil {
		return "", fmt.Errorf("fail to create tss server: %w", err)
	}
	endCh := make(chan struct{})
	wg := &sync.WaitGroup{}
	wg.Add(1)
	Logln("BBMTLog", "downloadMessage active...")
	go downloadMessage(server, session, sessionKey, key, *tssServerImp, endCh, wg)
	Logln("BBMTLog", "start ECDSA keysign...")
	resp, err := tssServerImp.KeysignECDSA(&KeysignRequest{
		PubKey:               keyshare,
		MessageToSign:        message,
		LocalPartyKey:        key,
		KeysignCommitteeKeys: strings.Join(parties, ","),
		DerivePath:           derivePath,
	})
	if err != nil {
		close(endCh)
		return "", fmt.Errorf("fail to KeysignECDSA key sign: %w", err)
	}

	sigStr, err := json.Marshal(resp)
	if err != nil {
		close(endCh)
		return "", fmt.Errorf("failed to marshal sig Resp to JSON, error: %w", err)
	}
	Logln("BBMTLog", "ECDSA keysign response ok")
	status = getStatus(session)
	status.Step++
	status.Info = "keysign ok"
	setStatus(session, status)

	time.Sleep(time.Second)
	if err := endSession(server, session); err != nil {
		close(endCh)
		return "", fmt.Errorf("fail to end session: %w", err)
	}
	status.Step++
	status.Info = "session ended"
	setStatus(session, status)

	time.Sleep(time.Second)
	err = flagPartyKeysignComplete(server, session, message, string(sigStr))
	if err != nil {
		Logln("BBMTLog", "Warning: flagPartyKeysignComplete", "error", err)
	}
	status.Step++
	status.Info = "local party complete"
	status.Done = true
	setStatus(session, status)

	close(endCh)
	wg.Wait()
	Logln("========== DONE ==========")
	return string(sigStr), nil
}

func md5Hash(data string) (string, error) {
	// Create a new MD5 hash
	hasher := md5.New()

	// Write the data to the hasher
	_, err := hasher.Write([]byte(data))
	if err != nil {
		return "", fmt.Errorf("failed to write data to hasher: %w", err)
	}

	// Get the hashed data
	hashBytes := hasher.Sum(nil)

	// Convert the hash to a hexadecimal string
	hashHex := hex.EncodeToString(hashBytes)

	return hashHex, nil
}

func AesEncrypt(data, key string) (string, error) {
	decodedKey, err := hex.DecodeString(key)
	if err != nil {
		return "", fmt.Errorf("failed to decode key: %w", err)
	}
	block, err := aes.NewCipher(decodedKey)
	if err != nil {
		return "", fmt.Errorf("failed to create AES cipher block: %w", err)
	}
	paddedData := padPKCS7([]byte(data), aes.BlockSize)
	iv := make([]byte, aes.BlockSize)
	if _, err := io.ReadFull(rand.Reader, iv); err != nil {
		return "", fmt.Errorf("failed to generate IV: %w", err)
	}
	mode := cipher.NewCBCEncrypter(block, iv)
	encryptedData := make([]byte, len(paddedData))
	mode.CryptBlocks(encryptedData, paddedData)
	combined := append(iv, encryptedData...)
	encodedData := base64.StdEncoding.EncodeToString(combined)
	return encodedData, nil
}

func AesDecrypt(encryptedData, key string) (string, error) {
	// Decode the key from hex
	decodedKey, err := hex.DecodeString(key)
	if err != nil {
		return "", fmt.Errorf("failed to decode key: %w", err)
	}

	// Decode the encrypted data from base64
	encryptedBytes, err := base64.StdEncoding.DecodeString(encryptedData)
	if err != nil {
		return "", fmt.Errorf("failed to decode encrypted data: %w", err)
	}

	// Extract IV and ciphertext
	blockSize := aes.BlockSize
	iv := encryptedBytes[:blockSize]
	ciphertext := encryptedBytes[blockSize:]

	// Create AES cipher block
	block, err := aes.NewCipher(decodedKey)
	if err != nil {
		return "", fmt.Errorf("failed to create AES cipher block: %w", err)
	}

	// Decrypt the data
	mode := cipher.NewCBCDecrypter(block, iv)
	decryptedData := make([]byte, len(ciphertext))
	mode.CryptBlocks(decryptedData, ciphertext)

	// Remove padding
	decryptedData = unpadPKCS7(decryptedData)

	return string(decryptedData), nil
}

func padPKCS7(data []byte, blockSize int) []byte {
	padding := blockSize - len(data)%blockSize
	pad := make([]byte, padding)
	for i := range pad {
		pad[i] = byte(padding)
	}
	return append(data, pad...)
}

func unpadPKCS7(data []byte) []byte {
	length := len(data)
	unpadding := int(data[length-1])
	return data[:length-unpadding]
}

<<<<<<< HEAD
func (m *MessengerImp) Send(from, to, body string) error {

=======
func (m *MessengerImp) Send(from, to, body, parties, functionType string) error {
>>>>>>> 84196b48
	m.Mutex.Lock()
	defer m.Mutex.Unlock()

	var err error
	payload := body

	// Encrypt the message if required
	if len(m.SessionKey) > 0 {
		payload, err = AesEncrypt(body, m.SessionKey)
		if err != nil {
			return fmt.Errorf("fail to encrypt message: %w", err)
		}
	} else if len(encryptionKey) > 0 {
		payload, err = EciesEncrypt(body, encryptionKey)
		if err != nil {
			return fmt.Errorf("fail to ECIES-encrypt message: %w", err)
		}
	}

	// Compute MD5 hash of the body
	hash, err := md5Hash(body)
	if err != nil {
		Logln("BBMTLog", "Error computing MD5 hash:", err)
	}

	status := getStatus(m.SessionID)

	// Marshal the request payload into JSON
	requestBody, err := json.MarshalIndent(struct {
		SessionID string   `json:"session_id,omitempty"`
		From      string   `json:"from,omitempty"`
		To        []string `json:"to,omitempty"`
		Body      string   `json:"body,omitempty"`
		SeqNo     string   `json:"sequence_no,omitempty"`
		Hash      string   `json:"hash,omitempty"`
	}{
		SessionID: m.SessionID,
		From:      from,
		To:        []string{to},
		Body:      payload,
		SeqNo:     strconv.Itoa(status.SeqNo),
		Hash:      hash,
	}, "", "  ")
	if err != nil {
		return fmt.Errorf("fail to marshal message: %w", err)
	}

	url := m.Server + "/message/" + m.SessionID
	Logln("BBMTLog", "sending message...")

<<<<<<< HEAD
	// Prepare the HTTP request
	resp, err := http.Post(url, "application/json", bytes.NewReader(requestBody))
	if err != nil {
		Logln("BBMTLog", "fail to send message: ", err)
		return fmt.Errorf("fail to send message: %w", err)
	}
	defer resp.Body.Close()
=======
	if m.Net_Type == "nostr" {

		protoMessage := ProtoMessage{
			MessageType:  "message",
			FunctionType: m.FunctionType,
			SessionID:    m.SessionID,
			From:         from,
			To:           to,
			RawMessage:   requestBody,
			Recipients:   make([]string, 0, len(globalLocalNostrKeys.NostrPartyPubKeys)),
			SeqNo:        strconv.Itoa(status.SeqNo),
		}

		for _, peer := range globalLocalNostrKeys.NostrPartyPubKeys {
			if peer == to {
				protoMessage.Recipients = append(protoMessage.Recipients, peer)
			}
		}

		err = nostrSend(protoMessage)

		if err != nil {
			return fmt.Errorf("failed to send nostr message: %w", err)
		}

	} else if m.Net_Type != "nostr" {

		// Prepare the HTTP request
		resp, err := http.Post(url, "application/json", bytes.NewReader(requestBody))
		if err != nil {
			Logln("BBMTLog", "fail to send message: ", err)
			return fmt.Errorf("fail to send message: %w", err)
		}
		defer resp.Body.Close()
>>>>>>> 84196b48

	// Log the response
	respBody, err := io.ReadAll(resp.Body)
	if err != nil {
		Logln("BBMTLog", "fail to read response: ", err)
		return fmt.Errorf("fail to read response: %w", err)
	}
	Logln("BBMTLog", "message sent, status:", resp.Status)

	// Check for non-200 status codes
	if resp.StatusCode != http.StatusOK {
		Logln("BBMTLog", "message sent, response body:", string(respBody)[:min(80, len(string(respBody)))]+"...")
		return fmt.Errorf("fail to send message: %s", resp.Status)
	}

	// Increment the sequence number after successful send
	Logln("BBMTLog", "incremented Sent Message To OutSeqNo", status.SeqNo)
	status.Info = fmt.Sprintf("Sent Message %d", status.SeqNo)
	status.Step++
	status.SeqNo++
	setSeqNo(m.SessionID, status.Info, status.Step, status.SeqNo)

	return nil
}

func (l *LocalStateAccessorImp) GetLocalState(keyshare string) (string, error) {
	pubKey := ""
	if strings.HasPrefix(keyshare, "{") {
		pubKey = keyshare
	} else {
		decodedPubKey, err := base64.StdEncoding.DecodeString(keyshare)
		if err != nil {
			return "", fmt.Errorf("invalid keyshare: %w", err)
		}
		pubKey = string(decodedPubKey)
	}
	return pubKey, nil
}

func (l *LocalStateAccessorImp) SaveLocalState(pubKey, localState string) error {
	localStateMemory = localState
	return nil
}

func joinSession(server, session, key string) error {
	timeout := time.NewTimer(30 * time.Second)
	defer timeout.Stop()
	for {
		select {
		case <-timeout.C:
			return fmt.Errorf("timeout joining the session")
		default:
			sessionUrl := server + "/" + session
			body := []byte("[\"" + key + "\"]")
			bodyReader := bytes.NewReader(body)
			resp, err := http.Post(sessionUrl, "application/json", bodyReader)
			if err != nil {
				Logln("BBMTLog", "fail to get session", "error", err)
				time.Sleep(2 * time.Second)
			} else if resp.StatusCode != http.StatusCreated {
				Logln("BBMTLog", "fail to check session", "status", resp.Status)
				time.Sleep(2 * time.Second)
			} else {
				return nil
			}
		}
	}
}

func awaitJoiners(parties []string, server, session string) error {
	sessionUrl := server + "/" + session
	timeout := time.NewTimer(30 * time.Second)
	defer timeout.Stop()

	for {
		select {
		case <-timeout.C:
			return fmt.Errorf("timeout waiting for all parties after 30 seconds")
		default:
			resp, err := http.Get(sessionUrl)
			if err != nil {
				Logln("BBMTLog", "fail to get session", "error", err)
				continue
			}

			if resp.StatusCode != http.StatusOK {
				Logln("BBMTLog", "waiting for session...")
				continue
			}

			var keys []string
			buff, err := io.ReadAll(resp.Body)
			if err != nil {
				return fmt.Errorf("fail to read session body: %w", err)
			}

			if err := json.Unmarshal(buff, &keys); err != nil {
				return fmt.Errorf("fail to unmarshal session body: %w", err)
			}

			if equalUnordered(keys, parties) {
				return nil
			}

			// backoff
			time.Sleep(2 * time.Second)
		}
	}
}

func equalUnordered(a, b []string) bool {
	if len(a) != len(b) {
		return false
	}

	amap := make(map[string]int)
	for _, val := range a {
		amap[val]++
	}

	for _, val := range b {
		if amap[val] == 0 {
			return false
		}
		amap[val]--
	}

	return true
}

func endSession(server, session string) error {
	sessionUrl := server + "/" + session
	Logln("======================================================> Session Closure: ", session)
	client := http.Client{}
	req, err := http.NewRequest(http.MethodDelete, sessionUrl, nil)
	if err != nil {
		return fmt.Errorf("fail to end session: %w", err)
	}
	resp, err := client.Do(req)
	if err != nil {
		return fmt.Errorf("fail to end session: %w", err)
	}
	if resp.StatusCode != http.StatusOK {
		return fmt.Errorf("fail to end session: %s", resp.Status)
	}
	return nil
}

func flagPartyKeysignComplete(relayHost, sessionID, message, body string) error {
	// Construct the server URL
	serverURL := fmt.Sprintf("%s/complete/keysign/%s", relayHost, sessionID)

	// Create the HTTP POST request with the raw body
	req, err := http.NewRequest("POST", serverURL, bytes.NewBufferString(body))
	if err != nil {
		return fmt.Errorf("failed to create POST request: %w", err)
	}

	// Set required headers
	req.Header.Set("Content-Type", "application/json")
	req.Header.Set("message_id", message)
	// req.Header.Set("Content-Type", "text/plain")

	// Configure the HTTP client with a timeout
	client := &http.Client{}

	// Execute the HTTP POST request
	resp, err := client.Do(req)
	if err != nil {
		return fmt.Errorf("failed to send POST request: %w", err)
	}

	defer resp.Body.Close()

	// Read the response body
	respBody, readErr := io.ReadAll(resp.Body)
	if readErr != nil {
		return fmt.Errorf("failed to read response body: %w", readErr)
	}

	// Check the HTTP response status
	if resp.StatusCode != http.StatusOK {
		return fmt.Errorf(
			"flagPartyKeysignComplete unexpected response status: %s, response body: %s",
			resp.Status, string(respBody),
		)
	}

	Logf("BBMTLog: flagPartyKeysignComplete succeeded: Session %s, Response Code %d", sessionID, resp.StatusCode)
	return nil
}

func flagPartyComplete(serverURL, session, localPartyID string) error {
	payload, err := json.Marshal([]string{localPartyID})
	if err != nil {
		return fmt.Errorf("failed to marshal payload: %w", err)
	}

	resp, err := http.Post(serverURL+"/complete/keygen/"+session, "application/json", bytes.NewBuffer(payload))
	if err != nil {
		return fmt.Errorf("failed to send POST request: %w", err)
	}
	defer resp.Body.Close()

	body, err := io.ReadAll(resp.Body)
	if err != nil {
		return fmt.Errorf("failed to read response body: %w", err)
	}
	if resp.StatusCode != http.StatusCreated {
		return fmt.Errorf("flagPartyComplete unexpected response status: %s, %s", resp.Status, &body)
	}

	Logln("BBMTLog", "flagPartyComplete:", localPartyID)
	return nil
}

func downloadMessage(server, session, sessionKey, key string, tssServerImp ServiceImpl, endCh chan struct{}, wg *sync.WaitGroup) {
	defer wg.Done()
	isApplyingMessages := false
	until := time.Now().Add(time.Duration(msgFetchTimeout) * time.Second)
	msgMap := make(map[string]bool)

	for {
		select {
		case <-endCh:
			Logln("BBMTLog", "Received signal to end downloadMessage. Stopping...")
			return

		case <-time.After(time.Second):
			if time.Since(until) > 0 {
				Logln("BBMTLog", "Received timeout to end downloadMessage. Stopping...")
				return
			}

			// Prevent multiple fetch and apply processes at once
			if isApplyingMessages {
				Logln("BBMTLog", "Already applying messages, skipping fetch.")
				continue
			}
			isApplyingMessages = true
			Logln("BBMTLog", "Fetching messages...")

			// Fetch messages from the server
			resp, err := http.Get(server + "/message/" + session + "/" + key)
			if err != nil {
				Logln("BBMTLog", "Error fetching messages:", err)
				isApplyingMessages = false
				continue
			}

			if resp.StatusCode == http.StatusNotFound {
				Logln("BBMTLog", "No messages found.")
				isApplyingMessages = false
				continue
			}

			if resp.StatusCode != http.StatusOK {
				Logln("BBMTLog", "Failed to get data from server:", resp.Status)
				isApplyingMessages = false
				continue
			}

			// Read the response body
			bodyBytes, err := io.ReadAll(resp.Body)
			if err != nil {
				Logln("BBMTLog", "Failed to read response body:", err)
				isApplyingMessages = false
				continue
			}
			resp.Body.Close()

			// Decode the messages from the response
			var messages []struct {
				SessionID string   `json:"session_id,omitempty"`
				From      string   `json:"from,omitempty"`
				To        []string `json:"to,omitempty"`
				Body      string   `json:"body,omitempty"`
				SeqNo     string   `json:"sequence_no,omitempty"`
				Hash      string   `json:"hash,omitempty"`
			}
			if err := json.Unmarshal(bodyBytes, &messages); err != nil {
				Logln("BBMTLog", "Failed to decode messages:", err)
				isApplyingMessages = false
				continue
			}

			Logln("BBMTLog", "Got messages count:", len(messages))

			// Sort messages by sequence number
			sort.SliceStable(messages, func(i, j int) bool {
				seqNoI, errI := strconv.Atoi(messages[i].SeqNo)
				seqNoJ, errJ := strconv.Atoi(messages[j].SeqNo)

				if errI != nil || errJ != nil {
					Logln("BBMTLog", "Error converting SeqNo to int:", errI, errJ)
					return false
				}
				return seqNoI < seqNoJ
			})

			// Process messages sequentially
			for _, message := range messages {
				if message.From == key {
					Logln("BBMTLog", "Skipping message from self...")
					continue
				}

				Logln("BBMTLog", "Checking message seqNo", message.SeqNo)
				_, exists := msgMap[message.Hash]
				if exists {
					Logln("BBMTLog", "Already applied message:", message.SeqNo)
					deleteMessage(server, session, key, message.Hash)
					continue
				} else {
					msgMap[message.Hash] = true
				}

				status := getStatus(session)

				// Only process messages that match the expected seqNo
				Logln("BBMTLog", "Applying message:", message.SeqNo)

				status.Step++
				status.Index++
				status.Info = fmt.Sprintf("Received Message %s", message.SeqNo)
				setIndex(session, status.Info, status.Step, status.Index)

				// Decrypt message if necessary
				body := message.Body
				if len(sessionKey) > 0 {
					body, err = AesDecrypt(message.Body, sessionKey)
					if err != nil {
						Logln("BBMTLog", "Failed to decrypt message:", err)
						continue
					}
				} else if len(decryptionKey) > 0 {
					body, err = EciesDecrypt(message.Body, decryptionKey)
					if err != nil {
						Logln("BBMTLog", "Failed to decrypt ECIES message:", err)
						continue
					}
				}

				Logln("BBMTLog", "Applying message body:", body[:min(50, len(body))])
				if err := tssServerImp.ApplyData(body); err != nil {
					Logln("BBMTLog", "Failed to apply message data:", err)
				}

				// Mark message as applied
				Logln("BBMTLog", "Message applied:", message.SeqNo)
				status.Step++
				status.Info = fmt.Sprintf("Applied Message %d", status.Index)
				setStep(session, status.Info, status.Step)

				// Delete applied message from the server
				Logln("BBMTLog", "Deleting applied message:", message.Hash)
				deleteMessage(server, session, key, message.Hash)

			}
			isApplyingMessages = false
		}
	}
}

func deleteMessage(server, session, key, messageHash string) {
	// Delete Applied Message - Lower Read Overhead
	Logln("BBMTLog", "deleting applied message", messageHash)
	delURL := server + "/message/" + session + "/" + key + "/" + messageHash

	req, err := http.NewRequest("DELETE", delURL, nil)
	if err != nil {
		Logln("BBMTLog", "HTTP_DELETE Request Error", err)
	}

	resp, rspErr := http.DefaultClient.Do(req)
	if rspErr != nil {
		Logln("BBMTLog", "HTTP_DELETE Error", rspErr)
	}
	Logln("BBMTLog", "deleted message", messageHash)

	defer resp.Body.Close()
}<|MERGE_RESOLUTION|>--- conflicted
+++ resolved
@@ -30,12 +30,6 @@
 }
 
 type MessengerImp struct {
-<<<<<<< HEAD
-	Server     string
-	SessionID  string
-	SessionKey string
-	Mutex      sync.Mutex
-=======
 	Server       string
 	SessionID    string
 	SessionKey   string
@@ -43,7 +37,6 @@
 	Net_Type     string
 	Parties      string
 	FunctionType string
->>>>>>> 84196b48
 }
 
 type LocalStateAccessorImp struct {
@@ -172,14 +165,8 @@
 
 func JoinKeygen(ppmPath, key, partiesCSV, encKey, decKey, session, server, chaincode, sessionKey string) (string, error) {
 	parties := strings.Split(partiesCSV, ",")
-<<<<<<< HEAD
-	if len(parties) != 2 {
-		return "", fmt.Errorf("only two parties")
-	}
-=======
 	functionType := "keygen"
 
->>>>>>> 84196b48
 	if len(sessionKey) > 0 && (len(encKey) > 0 || len(decKey) > 0) {
 		return "", fmt.Errorf("either a session key, either enc/dec keys")
 	}
@@ -200,15 +187,10 @@
 	status.Info = "start joinSession"
 	setStatus(session, status)
 
-<<<<<<< HEAD
-	if err := joinSession(server, session, key); err != nil {
-		return "", fmt.Errorf("fail to register session: %w", err)
-=======
 	if net_type != "nostr" {
 		if err := joinSession(server, session, key); err != nil {
 			return "", fmt.Errorf("fail to register session: %w", err)
 		}
->>>>>>> 84196b48
 	}
 
 	Logln("BBMTLog", "waiting parties...")
@@ -216,17 +198,11 @@
 	status.Info = "waiting parties"
 	setStatus(session, status)
 
-<<<<<<< HEAD
-	if err := awaitJoiners(parties, server, session); err != nil {
-		Logln("BBMTLog", "fail to wait all parties", "error", err)
-		return "", fmt.Errorf("fail to wait all parties: %w", err)
-=======
 	if net_type != "nostr" {
 		if err := awaitJoiners(parties, server, session); err != nil {
 			Logln("BBMTLog", "fail to wait all parties", "error", err)
 			return "", fmt.Errorf("fail to wait all parties: %w", err)
 		}
->>>>>>> 84196b48
 	}
 
 	status.SeqNo++
@@ -235,17 +211,11 @@
 
 	Logln("BBMTLog", "inbound messenger up...")
 	messenger := &MessengerImp{
-<<<<<<< HEAD
-		Server:     server,
-		SessionID:  session,
-		SessionKey: sessionKey,
-=======
 		Server:       server,
 		SessionID:    session,
 		SessionKey:   sessionKey,
 		Net_Type:     net_type,
 		FunctionType: functionType,
->>>>>>> 84196b48
 	}
 
 	localStateAccessor := &LocalStateAccessorImp{
@@ -329,14 +299,7 @@
 
 func JoinKeysign(server, key, partiesCSV, session, sessionKey, encKey, decKey, keyshare, derivePath, message string) (string, error) {
 	parties := strings.Split(partiesCSV, ",")
-<<<<<<< HEAD
-	if len(parties) != 2 {
-		return "", fmt.Errorf("only two parties")
-	}
-
-=======
 	functionType := "keysign"
->>>>>>> 84196b48
 	if len(sessionKey) > 0 && (len(encKey) > 0 || len(decKey) > 0) {
 		return "", fmt.Errorf("either a session key, either enc/dec keys")
 	}
@@ -377,18 +340,12 @@
 
 	Logln("BBMTLog", "inbound messenger up...")
 	messenger := &MessengerImp{
-<<<<<<< HEAD
-		Server:     server,
-		SessionID:  session,
-		SessionKey: sessionKey,
-=======
 		Server:       server,
 		SessionID:    session,
 		SessionKey:   sessionKey,
 		Net_Type:     net_type,
 		Parties:      partiesCSV,
 		FunctionType: functionType,
->>>>>>> 84196b48
 	}
 
 	localStateAccessor := &LocalStateAccessorImp{
@@ -549,12 +506,7 @@
 	return data[:length-unpadding]
 }
 
-<<<<<<< HEAD
-func (m *MessengerImp) Send(from, to, body string) error {
-
-=======
 func (m *MessengerImp) Send(from, to, body, parties, functionType string) error {
->>>>>>> 84196b48
 	m.Mutex.Lock()
 	defer m.Mutex.Unlock()
 
@@ -605,15 +557,6 @@
 	url := m.Server + "/message/" + m.SessionID
 	Logln("BBMTLog", "sending message...")
 
-<<<<<<< HEAD
-	// Prepare the HTTP request
-	resp, err := http.Post(url, "application/json", bytes.NewReader(requestBody))
-	if err != nil {
-		Logln("BBMTLog", "fail to send message: ", err)
-		return fmt.Errorf("fail to send message: %w", err)
-	}
-	defer resp.Body.Close()
-=======
 	if m.Net_Type == "nostr" {
 
 		protoMessage := ProtoMessage{
@@ -641,14 +584,13 @@
 
 	} else if m.Net_Type != "nostr" {
 
-		// Prepare the HTTP request
-		resp, err := http.Post(url, "application/json", bytes.NewReader(requestBody))
-		if err != nil {
-			Logln("BBMTLog", "fail to send message: ", err)
-			return fmt.Errorf("fail to send message: %w", err)
-		}
-		defer resp.Body.Close()
->>>>>>> 84196b48
+	// Prepare the HTTP request
+	resp, err := http.Post(url, "application/json", bytes.NewReader(requestBody))
+	if err != nil {
+		Logln("BBMTLog", "fail to send message: ", err)
+		return fmt.Errorf("fail to send message: %w", err)
+	}
+	defer resp.Body.Close()
 
 	// Log the response
 	respBody, err := io.ReadAll(resp.Body)
