# BBMTLib

**Bold Bitcoin MPC TSS Library**

A secure Multi-Party Computation (MPC) Threshold Signature Scheme (TSS) library for Bitcoin, built for mobile integration on both iOS and Android.

## How to Build

```bash
# Get dependencies
go mod tidy

# Initialize Go Mobile
go get golang.org/x/mobile/bind

# Set build flags
export GOFLAGS="-mod=mod"
```

## iOS

```bash
# Build for iOS, macOS, and iOS Simulator
gomobile bind -v -target=ios,macos,iossimulator -tags=ios,macos,iossimulator github.com/BoldBitcoinWallet/BBMTLib/tss
```

## Android

```bash
# Build for Android
gomobile bind -v -target=android github.com/BoldBitcoinWallet/BBMTLib/tss

# If the following error occurs  
"no usable NDK in /Android/Sdk: unsupported API version 16"
# Then specify the version api with the following command
gomobile bind -v -target=android -androidapi 21 github.com/BoldBitcoinWallet/BBMTLib/tss
<<<<<<< HEAD

# Copy the generated tss.aar lib to the android/app/libs folder
cp tss.aar ../android/app/libs/tss.aar
```
=======
```


## MPC TSS Transaction Over Nostr Diagram

- All Nostr messages are encrypted using the NIP-44 standard for this design.

- It is recommended to self host a Nostr Relay for added privacy
(https://github.com/scsibug/nostr-rs-relay)

- If a self-hosted nostr relay is not possible, choose a Relay with a high rate limit. https://nostr.info/relays/

- (Average of 30 nostr messages are sent/recieved within 20 seconds, for each UTXO)

- Wallet User(s) should mutually share Nostr nPubs and Nostr Relay URL for later communication protocol over NOSTR to create a multiparty wallet. 

- It's recommended that sharing the Nostr Pubkeys be done privately in person or via external messaging (Signal, ProtonMail, ect)

![Nostr Diagram](Nostr_Diagram.png)
>>>>>>> 84196b48


## License  
This project is licensed under the **Apache-2.0 License**. See [LICENSE](LICENSE) for details.  

## NOTICE  
This product includes modified code from third-party projects. For full attribution details, see the [NOTICE](NOTICE) file.  <|MERGE_RESOLUTION|>--- conflicted
+++ resolved
@@ -34,12 +34,6 @@
 "no usable NDK in /Android/Sdk: unsupported API version 16"
 # Then specify the version api with the following command
 gomobile bind -v -target=android -androidapi 21 github.com/BoldBitcoinWallet/BBMTLib/tss
-<<<<<<< HEAD
-
-# Copy the generated tss.aar lib to the android/app/libs folder
-cp tss.aar ../android/app/libs/tss.aar
-```
-=======
 ```
 
 
@@ -59,7 +53,6 @@
 - It's recommended that sharing the Nostr Pubkeys be done privately in person or via external messaging (Signal, ProtonMail, ect)
 
 ![Nostr Diagram](Nostr_Diagram.png)
->>>>>>> 84196b48
 
 
 ## License  
